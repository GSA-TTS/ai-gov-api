--- conflicted
+++ resolved
@@ -23,11 +23,7 @@
 
 # certs
 *.pem
-<<<<<<< HEAD
-*.crt
-=======
 *.crt 
 
 #others
-*private*
->>>>>>> c45e9eed
+*private*