'''
Provider.bedrock
~~~~~~~~~~~~~~~~

This module is responsible for accepting requests in the form of the Core API Model, 
interacting with various bedrock models, and returning an well-formed response.

It has three part:

1. Getting its settings. This uses Pydantic's `env_nested_delimiter`, which allows defining nested
   variables such as: BEDROCK_MODELS__CLAUDE_3_5_SONNET__ARN to set the right nested setting
2. Converting to and from the core schema format
3. Implementing a subclass of BackendBase

'''


import structlog
from typing import  Literal

import aioboto3
from aiobotocore.config import AioConfig
import botocore.exceptions

from pydantic import Field, model_validator
from pydantic_settings import BaseSettings, SettingsConfigDict

from app.providers.exceptions import InvalidInput
from app.providers.base import Backend, LLMModel
from .adapter_from_core import core_to_bedrock, core_embed_request_to_bedrock
from .adapter_to_core import bedrock_chat_response_to_core, bedorock_embed_reposonse_to_core
from ..core.chat_schema import ChatRequest, ChatRepsonse
from ..core.embed_schema import EmbeddingResponse, EmbeddingRequest
from .converse_schemas import ConverseResponse
from .cohere_embedding_schemas import CohereRepsonse


log = structlog.get_logger()

# Settings
# This is mostly about getting secrets
# but also makes it easy to define supported 
# in on location

class BedrockModel(LLMModel):  
    name: str
    id: str
    arn: str
    capability: Literal['chat', 'embedding']
 

class BedrockModelsSettings(BaseSettings):
    model_config = SettingsConfigDict(
        nested_model_default_partial_update=True,
        extra='ignore',
        env_nested_delimiter="__"
    )

    claude_3_5_sonnet: BedrockModel = BedrockModel(
        name="Claude 3.5 Sonnet",
        id="claude_3_5_sonnet",
        capability="chat",
        arn="",                         
    )
    claude_3_7_sonnet: BedrockModel = BedrockModel(
        name="Claude 3.7 Sonnet",
        id="claude_3_7_sonnet",
        capability="chat",
        arn="",                         
    )
    claude_3_haiku: BedrockModel = BedrockModel(
        name="Claude 3 Haiku",
        id="claude_3_haiku",
        capability="chat",
        arn="",                         
    )
    llama3211b: BedrockModel = BedrockModel(
        name="Llama 3.2 11B", # Note: The setup script refers to llama3-8b-instruct-v1:0. Ensure consistency or use appropriate model ID.
        id="llama3211b", # This ID should match the key in .env, e.g., BEDROCK_MODELS__LLAMA3211B__ARN
        capability="chat",
        arn="",                         
    )
    cohere_english_v3: BedrockModel = BedrockModel(
        name="Cohere English Ebmeddings",
        id="cohere_english_v3",
        capability="embedding",
        arn="",                         
    )


# Handle requests to Bedrock
# `models` is a required property and will be used to register models
# to ensure the correct instance handles requests. This is how the 
# application knows which backends serve which models.

class BedRockBackend(Backend):
    class Settings(BaseSettings):
        model_config = SettingsConfigDict(env_file='.env',extra='ignore', env_file_encoding='utf-8', env_nested_delimiter="__" )
        aws_default_region: str = Field(default=...)
        bedrock_models: BedrockModelsSettings = BedrockModelsSettings()
        use_mock_providers: bool = Field(default=False, alias="USE_MOCK_PROVIDERS") # Load from .env

        @model_validator(mode="after")
        def ensure_arns_present(self):
            # Only validate ARNs if not using mock providers
            if not self.use_mock_providers:
                missing = [
                    key
                    for key, model in self.bedrock_models.__dict__.items()
                    if isinstance(model, BedrockModel) and not model.arn
                ]
                if missing:
                    raise ValueError(
                        "Missing ARN for Bedrock models (live mode): " + ", ".join(missing)
                    )
            return self


    
    def __init__(self):
        self.settings = self.Settings()
        # Check if we should be using mocks based on the global setting,
        # rather than a Bedrock-specific one, if USE_MOCK_PROVIDERS is meant to be global.
        # However, the current setup script puts USE_MOCK_PROVIDERS in .env,
        # so BedRockBackend.Settings will pick it up.

        # If self.settings.use_mock_providers is True, this backend might not even be used
        # if the main settings.py logic for backend_map handles mocks.
        # For now, this internal setting makes the ARN validation conditional.

        self.retry_config = AioConfig(
            retries={"max_attempts": 5, "mode": "standard",},
            region_name=self.settings.aws_default_region
        )


    @property
    def models(self):
        return [LLMModel(**v) for v in self.settings.bedrock_models.model_dump().values()]


    async def invoke_model(self, payload: ChatRequest) -> ChatRepsonse:
        # This check should ideally happen before calling specific provider logic
        # For example, in app.config.settings.get_settings() when building _backend_map
        # If mock providers are used, the actual BedRockBackend might not be invoked.
        # However, if it is invoked, this ensures it doesn't proceed without ARNs in live mode.
        if not self.settings.use_mock_providers and not all(model.arn for model_key, model in self.settings.bedrock_models.__dict__.items() if isinstance(model, BedrockModel)):
             raise ValueError("Bedrock ARNs are required for live mode but are missing.")

        converted = core_to_bedrock(payload)
        session = aioboto3.Session()
        async with session.client("bedrock-runtime", config=self.retry_config) as client:
            body = converted.model_dump(exclude_none=True, by_alias=True)
            
            # Get the specific model instance from bedrock_models settings
            model_setting = getattr(self.settings.bedrock_models, converted.model_id, None)
            if not model_setting or not model_setting.arn:
                # This case should be caught by ensure_arns_present if not using mocks
                # Or, if using mocks, this backend shouldn't be called.
                # If it's called with mocks and an ARN is needed here, it's an issue.
                # For now, assume ARNs are populated if not in mock mode.
                raise ValueError(f"ARN for model {converted.model_id} not found in Bedrock settings.")
            
            arn = model_setting.arn
            
            body['modelId'] = arn
            try:
                response = await client.converse(**body)
            except botocore.exceptions.ClientError as e:
                # Log the specific error details from Bedrock
                log.error("Bedrock ClientError", error=str(e), model_id=converted.model_id, request_body=body)
                raise InvalidInput(f"Bedrock API error for model {converted.model_id}: {str(e)}", original_exception=e)
            
            log.info("model metrics", model=converted.model_id, **response['metrics'])
        
            res = ConverseResponse(**response)
            return bedrock_chat_response_to_core(res, model=converted.model_id)


    async def embeddings(self, payload: EmbeddingRequest) -> EmbeddingResponse: 
        if not self.settings.use_mock_providers and not all(model.arn for model_key, model in self.settings.bedrock_models.__dict__.items() if isinstance(model, BedrockModel)):
             raise ValueError("Bedrock ARNs are required for live mode but are missing.")

        converted = core_embed_request_to_bedrock(payload)
        body = converted.model_dump_json(exclude_none=True)
        
        model_setting = getattr(self.settings.bedrock_models, payload.model, None)
        if not model_setting or not model_setting.arn:
            raise ValueError(f"ARN for embedding model {payload.model} not found in Bedrock settings.")
        
        modelId = model_setting.arn

        session = aioboto3.Session()        
        async with session.client("bedrock-runtime", config=self.retry_config) as client:
            try:
                response = await client.invoke_model(
                    body=body,
                    modelId=modelId,
                    accept = '*/*',
                    contentType = 'application/json'
                    )
            except botocore.exceptions.ClientError as e:
                log.error("Bedrock ClientError for embeddings", error=str(e), model_id=payload.model, request_body=body)
                raise InvalidInput(f"Bedrock API error for embedding model {payload.model}: {str(e)}", original_exception=e)


            headers = response['ResponseMetadata']['HTTPHeaders']
<<<<<<< HEAD
            latency = headers['x-amzn-bedrock-invocation-latency']
            token_count = headers['x-amzn-bedrock-input-token-count']
            log.info("model metrics", latency=latency, model=modelId)
            resp = await response.get("body").read()
=======
            latency = headers.get('x-amzn-bedrock-invocation-latency', 'N/A') # Use .get for safety
            token_count_str = headers.get('x-amzn-bedrock-input-token-count', '0') # Use .get and default
            token_count = int(token_count_str) if token_count_str.isdigit() else 0

            log.info("embedding", latency=latency, model=modelId, input_token_count=token_count)
            resp_body_bytes = await response.get("body").read()
>>>>>>> 684bda59

            resp = CohereRepsonse.model_validate_json(resp_body_bytes)

            return bedorock_embed_reposonse_to_core(model=modelId, resp=resp, token_count=token_count)
<|MERGE_RESOLUTION|>--- conflicted
+++ resolved
@@ -205,20 +205,17 @@
 
 
             headers = response['ResponseMetadata']['HTTPHeaders']
-<<<<<<< HEAD
-            latency = headers['x-amzn-bedrock-invocation-latency']
-            token_count = headers['x-amzn-bedrock-input-token-count']
-            log.info("model metrics", latency=latency, model=modelId)
-            resp = await response.get("body").read()
-=======
+
             latency = headers.get('x-amzn-bedrock-invocation-latency', 'N/A') # Use .get for safety
             token_count_str = headers.get('x-amzn-bedrock-input-token-count', '0') # Use .get and default
             token_count = int(token_count_str) if token_count_str.isdigit() else 0
 
             log.info("embedding", latency=latency, model=modelId, input_token_count=token_count)
-            resp_body_bytes = await response.get("body").read()
->>>>>>> 684bda59
-
-            resp = CohereRepsonse.model_validate_json(resp_body_bytes)
+            #resp_body_bytes = await response.get("body").read()
+            # resp = CohereRepsonse.model_validate_json(resp_body_bytes)
+          
+            log.info("model metrics", latency=latency, model=modelId)
+            resp = await response.get("body").read()
+            
 
             return bedorock_embed_reposonse_to_core(model=modelId, resp=resp, token_count=token_count)
